import pytest
from pandas.util.testing import assert_series_equal
import pandas as pd
from pvlib import pvsystem, tracking, modelchain, irradiance
from pvlib.temperature import TEMPERATURE_MODEL_PARAMETERS
from pvanalytics.features import orientation


@pytest.fixture(scope='module')
<<<<<<< HEAD
def times():
    """Three days with one hour timestamp spacing in Etc/GMT+7"""
    return pd.date_range(
        start='03/01/2020',
        end='03/04/2020',
        closed='left',
        freq='H',
        tz='Etc/GMT+7'
    )


@pytest.fixture(scope='module')
=======
>>>>>>> 8e99bd39
def system_parameters():
    """System parameters for generating simulated power data."""
    sandia_modules = pvsystem.retrieve_sam('SandiaMod')
    sapm_inverters = pvsystem.retrieve_sam('cecinverter')
    module = sandia_modules['Canadian_Solar_CS5P_220M___2009_']
    inverter = sapm_inverters['ABB__MICRO_0_25_I_OUTD_US_208__208V_']
    temperature_model_parameters = (
        TEMPERATURE_MODEL_PARAMETERS['sapm']['open_rack_glass_glass']
    )
    return {
        'module_parameters': module,
        'inverter_parameters': inverter,
        'temperature_model_parameters': temperature_model_parameters
    }


def test_clearsky_ghi_fixed(clearsky, solarposition):
    """Identify every day as fixed, since clearsky GHI is sunny."""
    assert orientation.fixed_nrel(
        clearsky['ghi'],
        solarposition['zenith'] < 87,
        r2_min=0.94,
    ).all()


@pytest.mark.filterwarnings("ignore:invalid value encountered in",
                            "ignore:divide by zero encountered in")
def test_perturbed_ghi_fixed(clearsky, solarposition):
    """If the clearsky for one day is perturbed then that day is not sunny."""
    ghi = clearsky['ghi']
    ghi.iloc[0:24] = 1
    expected = pd.Series(True, ghi.index)
    expected[0:24] = False
    assert_series_equal(
        expected,
        orientation.fixed_nrel(
            ghi,
            solarposition['zenith'] < 87
        ),
        check_names=False
    )


def test_ghi_not_tracking(clearsky, solarposition):
    """If we pass GHI measurements and tracking=True then no days are sunny."""
    assert (~orientation.tracking_nrel(
        clearsky['ghi'], solarposition['zenith'] < 87
    )).all()


@pytest.fixture
def power_tracking(clearsky, albuquerque, system_parameters):
    """Simulated power for a pvlib SingleAxisTracker PVSystem in Albuquerque"""
    system = tracking.SingleAxisTracker(**system_parameters)
    mc = modelchain.ModelChain(
        system,
        albuquerque,
        orientation_strategy='south_at_latitude_tilt'
    )
    mc.run_model(clearsky)
    return mc.ac


def test_power_tracking(power_tracking, solarposition):
    """simulated power from a single axis tracker is identified as sunny
    with tracking=True"""
    assert orientation.tracking_nrel(
        power_tracking,
        solarposition['zenith'] < 87
    ).all()


def test_power_tracking_perturbed(power_tracking, solarposition):
    """A day with perturbed values is not marked as tracking."""
    power_tracking.iloc[6:18] = 10
    expected = pd.Series(True, index=power_tracking.index)
    expected.iloc[0:24] = False
    assert_series_equal(
        expected,
        orientation.tracking_nrel(
            power_tracking,
            solarposition['zenith'] < 87
        )
    )
    assert_series_equal(
        expected,
        orientation.tracking_nrel(
            power_tracking,
            solarposition['zenith'] < 87,
            peak_min=100
        )
    )


def test_stuck_tracker_profile(solarposition, clearsky):
    """Test POA irradiance at a awkward orientation (high tilt and
    oriented West)."""
    poa = irradiance.get_total_irradiance(
        surface_tilt=45,
        surface_azimuth=270,
        **clearsky,
        solar_zenith=solarposition['apparent_zenith'],
        solar_azimuth=solarposition['azimuth']
    )
    assert not orientation.tracking_nrel(
        poa['poa_global'],
        solarposition['zenith'] < 87,
    ).any()
    # by restricting the data to the middle of the day (lower zenith
    # angles) we should classify the system as fixed
    assert orientation.fixed_nrel(
        poa['poa_global'],
        solarposition['zenith'] < 70
    ).all()<|MERGE_RESOLUTION|>--- conflicted
+++ resolved
@@ -7,21 +7,6 @@
 
 
 @pytest.fixture(scope='module')
-<<<<<<< HEAD
-def times():
-    """Three days with one hour timestamp spacing in Etc/GMT+7"""
-    return pd.date_range(
-        start='03/01/2020',
-        end='03/04/2020',
-        closed='left',
-        freq='H',
-        tz='Etc/GMT+7'
-    )
-
-
-@pytest.fixture(scope='module')
-=======
->>>>>>> 8e99bd39
 def system_parameters():
     """System parameters for generating simulated power data."""
     sandia_modules = pvsystem.retrieve_sam('SandiaMod')
